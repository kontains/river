[config]
skip_core_tasks = true
default_to_workspace = false

[env]
CARGO_MAKE_EXTEND_WORKSPACE_MAKEFILE = true
CARGO_MAKE_WORKSPACE_INCLUDE_MEMBERS = ["contracts/room-contract", "contracts/web-container-contract", "delegates/chat-delegate", "ui"]
CONTRACT_TARGET = "wasm32-unknown-unknown"
CONTRACT_NAME = "room_contract"
DELEGATE_NAME = "chat_delegate"
BUILD_PROFILE = "release"
# Comma-separated list of features to enable
UI_FEATURES = ""

[tasks.clean]
description = "Clean build artifacts"
command = "cargo"
args = ["clean"]

[tasks.build-room-contract]
description = "Build the room contract WASM"
command = "cargo"
args = ["build", "--profile", "${BUILD_PROFILE}", "--target", "${CONTRACT_TARGET}", "-p", "room-contract", "--target-dir", "target", "--offline"]

[tasks.build-chat-delegate]
description = "Build the chat delegate WASM"
command = "cargo"
args = ["build", "--profile", "${BUILD_PROFILE}", "--target", "${CONTRACT_TARGET}", "-p", "chat-delegate", "--target-dir", "target", "--offline"]

[tasks.build-web-container]
description = "Build the web container contract WASM"
command = "cargo"
args = ["build", "--profile", "${BUILD_PROFILE}", "--target", "${CONTRACT_TARGET}", "-p", "web-container-contract", "--target-dir", "target"]

[tasks.build-web-container-tool]
description = "Build the web container tool for native platform"
dependencies = ["build-web-container"]
command = "cargo"
args = ["build", "--profile", "${BUILD_PROFILE}", "--package", "web-container-tool", "--target-dir", "target/native", "--target", "x86_64-unknown-linux-gnu"]

[tasks.build-ui]
description = "Build the Dioxus UI"
dependencies = ["build-room-contract", "build-chat-delegate", "uncomment-base-path"]
env = { RIVER_BASE_PATH = "/v1/contract/web/29cBpyCAdKmmqPjriYGqxqNbt6TPVxKbkfRWDD9L7NUG" }
command = "dx"
args = ["build", "--${BUILD_PROFILE}", "--features", "${UI_FEATURES}"]
cwd = "./ui"
condition = { channels = ["stable", "beta", "nightly"] }

[tasks.uncomment-base-path]
private = true
script = '''
sed -i 's/#base_path/base_path/' ui/Dioxus.toml
'''

[tasks.comment-base-path]
private = true
script = '''
sed -i 's/^base_path/#base_path/' ui/Dioxus.toml
'''

[tasks.build-ui-with-cleanup]
description = "Build the Dioxus UI and clean up afterwards"
dependencies = ["build-ui", "comment-base-path"]


[tasks.compress-webapp]
description = "Compress the built webapp into tar.xz"
dependencies = ["build-ui-with-cleanup"]
script = '''
mkdir -p target/webapp
cd target/dx/river-ui/${BUILD_PROFILE}/web/public && \
tar -cJf ../../../../../webapp/webapp.tar.xz *
'''

[tasks.sign-webapp]
description = "Sign the compressed webapp"
dependencies = ["compress-webapp", "build-web-container-tool", "build-web-container"]
script = '''
seconds=$(date +%s)
version=$(( seconds / 60 ))
target/native/x86_64-unknown-linux-gnu/${BUILD_PROFILE}/web-container-tool sign \
  --input target/webapp/webapp.tar.xz \
  --output target/webapp/webapp.metadata \
  --parameters target/webapp/webapp.parameters \
  --version $version
'''

[tasks.build-ui-example]
description = "Build the Dioxus UI with example data"
env = { UI_FEATURES = "example-data" }
dependencies = ["build-room-contract", "build-chat-delegate"]
command = "dx"
args = ["build", "--${BUILD_PROFILE}", "--features", "${UI_FEATURES}"]
cwd = "./ui"

[tasks.build-ui-no-sync]
description = "Build the Dioxus UI without Freenet sync"
env = { UI_FEATURES = "no-sync" }
dependencies = ["build-room-contract", "build-chat-delegate"]
command = "dx"
args = ["build", "--${BUILD_PROFILE}", "--features", "${UI_FEATURES}"]
cwd = "./ui"

[tasks.build-ui-example-no-sync]
description = "Build the Dioxus UI with example data and no Freenet sync"
env = { UI_FEATURES = "example-data,no-sync" }
dependencies = ["build-room-contract", "build-chat-delegate"]
command = "dx"
args = ["build", "--${BUILD_PROFILE}", "--features", "${UI_FEATURES}"]
cwd = "./ui"

[tasks.test-web-container]
description = "Run tests for web-container-contract"
command = "cargo"
args = ["test", "--package", "web-container-contract", "--target-dir", "target/native", "--target", "x86_64-unknown-linux-gnu", "--lib", "--bins"]

[tasks.test-web-container-integration]
description = "Run integration tests for web-container-contract"
command = "cargo"
args = ["test", "--package", "web-container-contract", "--target-dir", "target/native", "--target", "x86_64-unknown-linux-gnu", "--test", "integration_tests"]

[tasks.test-room-contract]
description = "Run tests for room-contract"
command = "cargo"
args = ["test", "--package", "room-contract", "--target-dir", "target/native", "--target", "x86_64-unknown-linux-gnu"]

[tasks.test-scaffold]
description = "Run tests for scaffold crate"
command = "cargo"
args = ["test", "--package", "freenet-scaffold", "--target-dir", "target/native", "--target", "x86_64-unknown-linux-gnu"]

[tasks.test-common]
description = "Run tests for common crate"
command = "cargo"
args = ["test", "--package", "river-common", "--target-dir", "target/native", "--target", "x86_64-unknown-linux-gnu"]

[tasks.test-chat-delegate]
description = "Run tests for chat-delegate"
command = "cargo"
args = ["test", "--package", "chat-delegate", "--target-dir", "target/native", "--target", "x86_64-unknown-linux-gnu"]

[tasks.test]
description = "Run all tests"
dependencies = ["test-web-container", "test-web-container-integration", "test-room-contract", "test-scaffold", "test-common", "test-chat-delegate"]

[tasks.update-published-contract]
description = "Build, publish, and update the published contract files"
dependencies = ["build-web-container"]
script = '''
# Get the contract ID without publishing
contract_id=$(fdev get-contract-id \
  --code target/wasm32-unknown-unknown/release/web_container_contract.wasm \
  --parameters target/webapp/webapp.parameters)

# Update published files
mkdir -p published-contract
cp target/wasm32-unknown-unknown/release/web_container_contract.wasm published-contract/
cp target/webapp/webapp.parameters published-contract/
echo "$contract_id" > published-contract/contract-id.txt
echo "Published contract updated with ID: $contract_id"
echo "Please commit the changes to git"
'''

[tasks.publish-river]
description = "Publish River to Freenet using the committed contract version"
dependencies = ["sign-webapp"]
script = '''
if [ ! -f "published-contract/contract-id.txt" ]; then
    echo "No published contract found"
    exit 1
fi
contract_id=$(cat published-contract/contract-id.txt)
echo "Publishing using committed contract: $contract_id"
fdev publish \
  --code published-contract/web_container_contract.wasm \
  --parameters published-contract/webapp.parameters \
  contract \
  --webapp-archive target/webapp/webapp.tar.xz \
  --webapp-metadata target/webapp/webapp.metadata
'''

[tasks.publish-river-debug]
description = "Publish River to Freenet in debug mode"
env = { BUILD_PROFILE = "debug" }
dependencies = ["sign-webapp"]
script = '''
if [ ! -f "published-contract/contract-id.txt" ]; then
    echo "No published contract found"
    exit 1
fi
contract_id=$(cat published-contract/contract-id.txt)
echo "Publishing using committed contract in debug mode: $contract_id"
fdev publish \
  --code published-contract/web_container_contract.wasm \
  --parameters published-contract/webapp.parameters \
  contract \
  --webapp-archive target/webapp/webapp.tar.xz \
  --webapp-metadata target/webapp/webapp.metadata
'''

[tasks.clippy]
description = "Run clippy on all packages"
command = "cargo"
args = ["clippy", "--manifest-path", "./Cargo.toml", "--workspace", "--exclude", "freenet-stdlib", "--all-targets", "--", "-D", "warnings"]

[tasks.build]
description = "Build everything in release mode (optimized)"
dependencies = ["build-ui-with-cleanup", "build-web-container"]

[tasks.dev-example]
description = "Development build with example data"
env = { UI_FEATURES = "example-data", BUILD_PROFILE = "debug" }
<<<<<<< HEAD
dependencies = ["build-room-contract"]
=======
dependencies = ["build-room-contract", "build-chat-delegate"]
>>>>>>> f0cbb49e
command = "dx"
args = ["serve", "--features", "${UI_FEATURES}"]
cwd = "./ui"

[tasks.build-example]
description = "Build everything in release mode with example data"
dependencies = ["build-ui-example"]

[tasks.build-debug]
description = "Build everything in debug mode (faster builds)"
env = { BUILD_PROFILE = "debug" }
dependencies = ["build-ui"]

[tasks.dev]
description = "Development build"
env = { UI_FEATURES = "" }
dependencies = ["build-room-contract", "build-chat-delegate"]
command = "dx"
args = ["serve"]
cwd = "./ui"
<|MERGE_RESOLUTION|>--- conflicted
+++ resolved
@@ -211,11 +211,7 @@
 [tasks.dev-example]
 description = "Development build with example data"
 env = { UI_FEATURES = "example-data", BUILD_PROFILE = "debug" }
-<<<<<<< HEAD
-dependencies = ["build-room-contract"]
-=======
-dependencies = ["build-room-contract", "build-chat-delegate"]
->>>>>>> f0cbb49e
+dependencies = ["build-room-contract", "build-chat-delegate"]
 command = "dx"
 args = ["serve", "--features", "${UI_FEATURES}"]
 cwd = "./ui"
